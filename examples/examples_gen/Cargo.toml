[package]
name = "examples_gen"
version = "0.1.0"
authors = ["Parker Timmerman <parkertimmerman@dropbox.com>"]
edition = "2018"
publish = false

[dependencies]
<<<<<<< HEAD
#pb-jelly-gen = "0.0.17"  # If copying this example - use this
pb-jelly-gen = { path = "../../pb-jelly-gen" }

[patch.crates-io]
pb-jelly = { path = "../../pb-jelly" }
=======
#pb-jelly-gen = "0.0.16"  # If copying this example - use this
pb-jelly-gen = { path = "../../pb-jelly-gen" }
>>>>>>> 7335c01f
<|MERGE_RESOLUTION|>--- conflicted
+++ resolved
@@ -6,13 +6,5 @@
 publish = false
 
 [dependencies]
-<<<<<<< HEAD
 #pb-jelly-gen = "0.0.17"  # If copying this example - use this
-pb-jelly-gen = { path = "../../pb-jelly-gen" }
-
-[patch.crates-io]
-pb-jelly = { path = "../../pb-jelly" }
-=======
-#pb-jelly-gen = "0.0.16"  # If copying this example - use this
-pb-jelly-gen = { path = "../../pb-jelly-gen" }
->>>>>>> 7335c01f
+pb-jelly-gen = { path = "../../pb-jelly-gen" }